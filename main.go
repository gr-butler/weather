--- conflicted
+++ resolved
@@ -2,11 +2,8 @@
 
 import (
 	"encoding/json"
-<<<<<<< HEAD
 	"flag"
-=======
 	"fmt"
->>>>>>> 7df6e7cc
 	"net/http"
 	"os"
 	"time"
@@ -24,9 +21,7 @@
 	logger "github.com/sirupsen/logrus"
 )
 
-const (
-	version = "GRB-Weather-1.1.3"
-)
+const version = "GRB-Weather-1.1.1"
 
 const (
 	host     = "192.168.1.212"
@@ -37,15 +32,9 @@
 )
 
 type weatherstation struct {
-<<<<<<< HEAD
 	s        *sensors.Sensors
 	data     *data.WeatherData
 	testMode bool
-=======
-	s    *sensors.Sensors
-	data *data.WeatherData
-	dbq  *postgres.Queries
->>>>>>> 7df6e7cc
 }
 
 type webdata struct {
